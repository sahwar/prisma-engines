--- conflicted
+++ resolved
@@ -40,11 +40,7 @@
 }
 
 impl SqlMigrationConnector {
-<<<<<<< HEAD
-    pub async fn new(database_str: &str, _provider: &str) -> ConnectorResult<Self> {
-=======
     pub async fn new(database_str: &str) -> ConnectorResult<Self> {
->>>>>>> 02e35c11
         let connection_info =
             ConnectionInfo::from_url(database_str).map_err(|err| ConnectorError::url_parse_error(err, database_str))?;
 
